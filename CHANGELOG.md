# CHANGELOG

<<<<<<< HEAD
## 0.1.1 - UNRELEASED

  * Added Travis CI config
  * Fixed missing include, TSan warning discovered by GCC 7
=======
## 0.2.0 - unreleased

  * **BREAKING** change on the network protocol:
    - Added `tau_J_d` to the robot state
  * Added saturation to joint velocity, joint position, and joint impedance examples
  * Changed examples to read initial states inside control loops (after controller switching)
  * Always throw `ControlException`s for control-related command responses
  * Add support for commanding elbow positions for Cartesian motions
>>>>>>> 7794a2c8

## 0.1.0 - 2017-09-15

  * Initial release
<|MERGE_RESOLUTION|>--- conflicted
+++ resolved
@@ -1,11 +1,5 @@
 # CHANGELOG
 
-<<<<<<< HEAD
-## 0.1.1 - UNRELEASED
-
-  * Added Travis CI config
-  * Fixed missing include, TSan warning discovered by GCC 7
-=======
 ## 0.2.0 - unreleased
 
   * **BREAKING** change on the network protocol:
@@ -14,7 +8,6 @@
   * Changed examples to read initial states inside control loops (after controller switching)
   * Always throw `ControlException`s for control-related command responses
   * Add support for commanding elbow positions for Cartesian motions
->>>>>>> 7794a2c8
 
 ## 0.1.0 - 2017-09-15
 
