# CHANGELOG

## 0.7.0 - UNRELEASED

Requires Panda system version >= 3.0.0

<<<<<<< HEAD
### Library

  * **BREAKING** Rename `franka::CartesianPose::hasValidElbow()` method
    to `franka::CartesianPose::hasElbow()`.
  * Added Cartesian low-pass filter and moved function definitions into own source file.

### Examples

 * Bug fixes in `communication_test.cpp`.

### Error handling

  * Check in control loop for invalid commanded values before sending them to the robot.
=======
 * Added support for using `franka::Model` on Linux ARM and ARM64
   (requires Panda system version >= 3.1.0).
>>>>>>> d5e06686

## 0.6.0 - 2019-02-06

Requires Panda system version >= 3.0.0

 * Added support for Ubuntu 18.04 (Bionic).
 * **EXPERIMENTAL** Added support for Windows.
 * Added support for using `franka::Model` on Linux and Windows x86 and x64.
 * Bugfix for aborting gripper commands with `franka::Gripper::stop()`.
 * Improved documentation for `franka::Robot::setCollisionBehavior`.

## 0.5.0 - 2018-08-08

### Motion and control interfaces

 * **BREAKING** Added low-pass filter for all realtime interfaces with default cutoff frequency
   of 100 Hz
 * **DEPRECATED** `franka::Robot::setFilters` in favor of `franka::lowpassFilter`
 * Fixed description of log record entries

### Library

  * Added `lowpass_filter.h` to public interface

### Examples

 * Added `communication_test.cpp` to evaluate network performance.

## 0.4.0 - 2018-06-21

Requires Panda system version >= 1.3.0

### Motion and control interfaces

  * **BREAKING** Added rate limiting of commanded values as an option in the control loop and as
    a helper function. Rate limiting is activated by default, this could change the behavior of
    existing programs. Only works when filters (`franka::Robot::setFilters`) are deactivated.
  * Added `joint_move_in_wrong_direction` error to `franka::RobotState`
  * Added first and second derivatives of last commanded signals to `franka::RobotState`

### Library

  * Added `rate_limiting.h` to public interface
  * Removed unnecessary CMake script from installation

## 0.3.0 - 2018-02-22

Requires Panda system version >= 1.2.0

### Motion and control interfaces

  * Added optional `epsilon` parameters to `franka::Gripper::grasp`

### Examples

  * Set default collision behavior, impedances, and filter frequencies
  * Removed command line parameters to simplify usage
  * Fixed locking bug in `joint_impedance_control`

### Library

  * **BREAKING** Changed signatures and added overloads in `franka::Model`
  * Added additional variables to installed CMake config
  * Updated `SOVERSION` to include minor version number
  * Added conflict with `ros-kinetic-libfranka` to Debian packaging
  * Minor fixes and improvements for API documentation
  * Fixed build errors on Clang 5.0
  * Fixed test errors for Poco >= 1.8.0

## 0.2.0 - 2018-01-29

Requires Panda system version >= 1.1.0

### Motion and control interfaces

  * Improved external torque tracking behavior.
  * Fixed discontinuities in commanding orientation changes via the cartesian
    pose interface.
  * Added `joint_p2p_insufficient_torque_for_planning`, `tau_j_range_violation`, and
    `instability_detected` errors to `franka::RobotState`
  * Added `tau_J_d`, `m_ee`, `F_x_Cee`, `I_ee`, `m_total`, `F_x_Ctotal`, `I_total`,
    `theta` and `dtheta` to `franka::RobotState`
  * Added `setFilter` command to `franka::Robot`
  * Added support for commanding elbow positions for Cartesian motions.
  * Added stiffness frame `K` to `franka::Model`
  * **BREAKING** Replaced `p_min` and `p_max` of `franka::VirtualWallCuboid` with `object_world_size`

### Error handling

  * **WARNING** Not all robot errors can be recovered using the guiding button
    on the robot anymore. To manually recover from such errors, please use the
    the Franka DESK web interface.
  * Added logs to `ControlException` and improved exception messages.
  * Fail earlier (by throwing exception) if any of the commanded values are
    `NaN` or `infinity`.

### Examples

  * Added saturation to joint velocity, joint position, and joint impedance
    examples.
  * Changed examples to read initial states inside control loops (after
    controller switching).
  * Examples first move to an initial joint position.
  * Added new cartesian impedance and force control examples.
  * Lowered grasping force in `grasp_object` example

### Library

  * **BREAKING** New build-time dependency on Eigen3.
  * Changed thread priority to the maximum allowed value.
  * Prepare for the removal of the socket-init in the default constructor in
    POCO releases >= 1.8.0.
  * Removed unnecessary public dependencies for libfranka.
  * CI: Run linter on examples
  * Docu: Use SVG instead of MathML for math rendering in API documentation to support Chrome.

## 0.1.0 - 2017-09-15

  * Initial release
<|MERGE_RESOLUTION|>--- conflicted
+++ resolved
@@ -4,12 +4,13 @@
 
 Requires Panda system version >= 3.0.0
 
-<<<<<<< HEAD
 ### Library
 
   * **BREAKING** Rename `franka::CartesianPose::hasValidElbow()` method
     to `franka::CartesianPose::hasElbow()`.
   * Added Cartesian low-pass filter and moved function definitions into own source file.
+  * Added support for using `franka::Model` on Linux ARM and ARM64
+    (requires Panda system version >= 3.1.0).
 
 ### Examples
 
@@ -18,10 +19,6 @@
 ### Error handling
 
   * Check in control loop for invalid commanded values before sending them to the robot.
-=======
- * Added support for using `franka::Model` on Linux ARM and ARM64
-   (requires Panda system version >= 3.1.0).
->>>>>>> d5e06686
 
 ## 0.6.0 - 2019-02-06
 
