#pragma once

#include <condition_variable>
#include <mutex>
#include <queue>
#include <string>
#include <thread>

#include <franka/robot_state.h>
#include <research_interface/gripper/types.h>
#include <research_interface/robot/rbk_types.h>
#include <research_interface/robot/service_types.h>

template <typename C>
class MockServer {
 public:
  struct Socket {
    std::function<void(const void*, size_t)> sendBytes;
    std::function<void(void*, size_t)> receiveBytes;
  };

<<<<<<< HEAD
  using ConnectCallbackT = std::function<research_interface::robot::Connect::Response(
      const research_interface::robot::Connect::Request&)>;
  using SendRobotStateAlternativeCallbackT =
      std::function<void(research_interface::robot::RobotState&)>;
  using SendRobotStateCallbackT = std::function<research_interface::robot::RobotState()>;
=======
 public:
  using ConnectCallbackT = std::function<typename C::Response(const typename C::Request&)>;
>>>>>>> 1b8d86d9
  using ReceiveRobotCommandCallbackT =
      std::function<void(const research_interface::robot::RobotCommand&)>;

  MockServer(ConnectCallbackT on_connect = ConnectCallbackT());
  ~MockServer();

  template <typename T>
  MockServer& sendEmptyState();

  template <typename TResponse>
  MockServer& sendResponse(std::function<TResponse()> create_response);

  template <typename T>
  MockServer& onSendUDP(std::function<T()> on_send_udp);

  template <typename T>
  MockServer& onSendUDP(std::function<void(T&)> on_send_udp);

  MockServer& onReceiveRobotCommand(ReceiveRobotCommandCallbackT on_receive_robot_command);

  MockServer& generic(std::function<void(Socket&, Socket&)> generic_command);

  template <typename T>
  void handleCommand(Socket& tcp_socket,
                     std::function<typename T::Response(const typename T::Request&)> callback) {
    std::array<uint8_t, sizeof(typename T::Request)> buffer;
    tcp_socket.receiveBytes(buffer.data(), buffer.size());
    typename T::Request request(*reinterpret_cast<typename T::Request*>(buffer.data()));
    typename T::Response response = callback(request);
    tcp_socket.sendBytes(&response, sizeof(response));
  }

  template <typename T>
  MockServer& waitForCommand(
      std::function<typename T::Response(const typename T::Request&)> callback) {
    using namespace std::string_literals;

    std::lock_guard<std::mutex> _(mutex_);
    std::string name = "waitForCommand<"s + typeid(typename T::Request).name() + ", " +
                       typeid(typename T::Response).name();
    commands_.emplace(name, [this, callback](Socket& tcp_socket, Socket&) {
      handleCommand<T>(tcp_socket, callback);
    });
    return *this;
  }

  MockServer& spinOnce();

 private:
  void serverThread();

  std::condition_variable cv_;
  std::mutex mutex_;
  std::thread server_thread_;
  bool block_;
  bool shutdown_;
  bool continue_;
  bool initialized_;
  static uint16_t port;

  const ConnectCallbackT on_connect_;
  std::queue<std::pair<std::string, std::function<void(Socket&, Socket&)>>> commands_;
};

template <typename C>
template <typename TResponse>
MockServer<C>& MockServer<C>::sendResponse(std::function<TResponse()> create_response) {
  using namespace std::string_literals;

  std::lock_guard<std::mutex> _(mutex_);
  block_ = true;
  commands_.emplace("sendResponse<"s + typeid(TResponse).name() + ">",
                    [=](Socket& tcp_socket, Socket&) {
                      TResponse response = create_response();
                      tcp_socket.sendBytes(&response, sizeof(response));
                    });
  return *this;
}

template <typename C>
template <typename T>
MockServer<C>& MockServer<C>::sendEmptyState() {
  return onSendUDP<T>(std::function<void(T&)>());
}

template <typename C>
template <typename T>
MockServer<C>& MockServer<C>::onSendUDP(std::function<T()> on_send_udp) {
  std::lock_guard<std::mutex> _(mutex_);
  commands_.emplace("onSendUDP", [=](Socket&, Socket& udp_socket) {
    T state = on_send_udp();
    udp_socket.sendBytes(&state, sizeof(state));
  });
  block_ = true;
  return *this;
}

template <typename C>
template <typename T>
MockServer<C>& MockServer<C>::onSendUDP(std::function<void(T&)> on_send_udp) {
  return onSendUDP<T>([=]() {
    T state{};
    if (on_send_udp) {
      on_send_udp(state);
    }
    return state;
  });
}

template class MockServer<research_interface::robot::Connect>;
template class MockServer<research_interface::gripper::Connect>;<|MERGE_RESOLUTION|>--- conflicted
+++ resolved
@@ -19,16 +19,7 @@
     std::function<void(void*, size_t)> receiveBytes;
   };
 
-<<<<<<< HEAD
-  using ConnectCallbackT = std::function<research_interface::robot::Connect::Response(
-      const research_interface::robot::Connect::Request&)>;
-  using SendRobotStateAlternativeCallbackT =
-      std::function<void(research_interface::robot::RobotState&)>;
-  using SendRobotStateCallbackT = std::function<research_interface::robot::RobotState()>;
-=======
- public:
   using ConnectCallbackT = std::function<typename C::Response(const typename C::Request&)>;
->>>>>>> 1b8d86d9
   using ReceiveRobotCommandCallbackT =
       std::function<void(const research_interface::robot::RobotCommand&)>;
 
