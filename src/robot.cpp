--- conflicted
+++ resolved
@@ -75,12 +75,8 @@
         "is running.");
   }
 
-<<<<<<< HEAD
-  MotionGeneratorLoop<JointVelocities> loop(*impl_, std::move(control_callback),
+  ControlLoop<JointVelocities> loop(*impl_, std::move(control_callback),
                                             std::move(motion_generator_callback));
-=======
-  ControlLoop<JointPositions> loop(*impl_, controller_mode, std::move(motion_generator_callback));
->>>>>>> 22a8cc20
   loop();
 }
 
@@ -94,13 +90,8 @@
         "is running.");
   }
 
-<<<<<<< HEAD
-  MotionGeneratorLoop<CartesianPose> loop(*impl_, std::move(control_callback),
+  ControlLoop<CartesianPose> loop(*impl_, std::move(control_callback),
                                           std::move(motion_generator_callback));
-=======
-  ControlLoop<JointVelocities> loop(*impl_, std::move(control_callback),
-                                    std::move(motion_generator_callback));
->>>>>>> 22a8cc20
   loop();
 }
 
@@ -114,12 +105,8 @@
         "is running.");
   }
 
-<<<<<<< HEAD
-  MotionGeneratorLoop<CartesianVelocities> loop(*impl_, std::move(control_callback),
+  ControlLoop<CartesianVelocities> loop(*impl_, std::move(control_callback),
                                                 std::move(motion_generator_callback));
-=======
-  ControlLoop<JointVelocities> loop(*impl_, controller_mode, std::move(motion_generator_callback));
->>>>>>> 22a8cc20
   loop();
 }
 
@@ -133,13 +120,8 @@
         "is running.");
   }
 
-<<<<<<< HEAD
-  MotionGeneratorLoop<JointPositions> loop(*impl_, controller_mode,
+  ControlLoop<JointPositions> loop(*impl_, controller_mode,
                                            std::move(motion_generator_callback));
-=======
-  ControlLoop<CartesianPose> loop(*impl_, std::move(control_callback),
-                                  std::move(motion_generator_callback));
->>>>>>> 22a8cc20
   loop();
 }
 
@@ -153,12 +135,8 @@
         "is running.");
   }
 
-<<<<<<< HEAD
-  MotionGeneratorLoop<JointVelocities> loop(*impl_, controller_mode,
+  ControlLoop<JointVelocities> loop(*impl_, controller_mode,
                                             std::move(motion_generator_callback));
-=======
-  ControlLoop<CartesianPose> loop(*impl_, controller_mode, std::move(motion_generator_callback));
->>>>>>> 22a8cc20
   loop();
 }
 
@@ -172,13 +150,8 @@
         "is running.");
   }
 
-<<<<<<< HEAD
-  MotionGeneratorLoop<CartesianPose> loop(*impl_, controller_mode,
+  ControlLoop<CartesianPose> loop(*impl_, controller_mode,
                                           std::move(motion_generator_callback));
-=======
-  ControlLoop<CartesianVelocities> loop(*impl_, std::move(control_callback),
-                                        std::move(motion_generator_callback));
->>>>>>> 22a8cc20
   loop();
 }
 
