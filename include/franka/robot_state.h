--- conflicted
+++ resolved
@@ -65,25 +65,14 @@
   double m_load{};
 
   /**
-<<<<<<< HEAD
-   * Configured center of mass of the external load w.r.t. F frame.
+   * Configured rotational inertia matrix of the external load w.r.t.\ center of mass.
+   */
+  std::array<double, 9> I_load{};  // NOLINT (readability-identifier-naming)
+
+  /**
+   * Configured center of mass of the external load w.r.t.\ flange frame.
    */
   std::array<double, 3> F_x_Cload{};  // NOLINT (readability-identifier-naming)
-
-  /**
-   * Configured rotational inertia matrix of the external load w.r.t. center of mass.
-   */
-  std::array<double, 9> I_load{};  // NOLINT (readability-identifier-naming)
-=======
-   * Configured rotational inertia matrix of the external load w.r.t.\ center of mass.
-   */
-  std::array<double, 9> I_load{};  // NOLINT (readability-identifier-naming)
-
-  /**
-   * Configured center of mass of the external load w.r.t.\ flange frame.
-   */
-  std::array<double, 3> F_x_Cload{};  // NOLINT (readability-identifier-naming)
->>>>>>> 866c5107
 
   /**
    * Elbow pose.
@@ -136,12 +125,6 @@
   std::array<double, 7> dq_d{};
 
   /**
-   * \f$\dot{q}_d\f$
-   * Desired link side velocity. Unit: \f$[\frac{rad}{s}]\f$
-   */
-  std::array<double, 7> dq_d{};
-
-  /**
    * Indicates which contact level is activated in which joint. After contact
    * disappears, value turns to zero.
    *
